--- conflicted
+++ resolved
@@ -16,16 +16,10 @@
 # You should have received a copy of the GNU Lesser General Public License
 # along with this library.  If not, see <http://www.gnu.org/licenses/>.
 from binascii import unhexlify, hexlify
-<<<<<<< HEAD
-
-from .common import TrezorTest
-=======
 import pytest
 
 from .common import TrezorTest
 from .conftest import TREZOR_VERSION
->>>>>>> e2962ef9
-
 from trezorlib import messages as proto
 from trezorlib.client import CallException
 
