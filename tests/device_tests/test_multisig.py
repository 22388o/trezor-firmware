# This file is part of the Trezor project.
#
# Copyright (C) 2012-2019 SatoshiLabs and contributors
#
# This library is free software: you can redistribute it and/or modify
# it under the terms of the GNU Lesser General Public License version 3
# as published by the Free Software Foundation.
#
# This library is distributed in the hope that it will be useful,
# but WITHOUT ANY WARRANTY; without even the implied warranty of
# MERCHANTABILITY or FITNESS FOR A PARTICULAR PURPOSE.  See the
# GNU Lesser General Public License for more details.
#
# You should have received a copy of the License along with this library.
# If not, see <https://www.gnu.org/licenses/lgpl-3.0.html>.

import pytest

from trezorlib import btc, messages as proto
from trezorlib.exceptions import TrezorFailure
from trezorlib.tools import parse_path

from .. import bip32
from ..common import MNEMONIC12
from ..tx_cache import TxCache

TX_API = TxCache("Bitcoin")

TXHASH_c6091a = bytes.fromhex(
    "c6091adf4c0c23982a35899a6e58ae11e703eacd7954f588ed4b9cdefc4dba52"
)


class TestMultisig:
    @pytest.mark.multisig
    def test_2_of_3(self, client):
        nodes = [
            btc.get_public_node(client, parse_path("48'/0'/%d'" % index)).node
            for index in range(1, 4)
        ]

        multisig = proto.MultisigRedeemScriptType(
            nodes=nodes, address_n=[0, 0], signatures=[b"", b"", b""], m=2
        )
        # Let's go to sign with key 1
        inp1 = proto.TxInputType(
            address_n=parse_path("48'/0'/1'/0/0"),
            prev_hash=TXHASH_c6091a,
            prev_index=1,
            script_type=proto.InputScriptType.SPENDMULTISIG,
            multisig=multisig,
        )

        out1 = proto.TxOutputType(
            address="12iyMbUb4R2K3gre4dHSrbu5azG5KaqVss",
            amount=100000,
            script_type=proto.OutputScriptType.PAYTOADDRESS,
        )

        with client:
            client.set_expected_responses(
                [
                    proto.TxRequest(
                        request_type=proto.RequestType.TXINPUT,
                        details=proto.TxRequestDetailsType(request_index=0),
                    ),
                    proto.TxRequest(
                        request_type=proto.RequestType.TXMETA,
                        details=proto.TxRequestDetailsType(tx_hash=TXHASH_c6091a),
                    ),
                    proto.TxRequest(
                        request_type=proto.RequestType.TXINPUT,
                        details=proto.TxRequestDetailsType(
                            request_index=0, tx_hash=TXHASH_c6091a
                        ),
                    ),
                    proto.TxRequest(
                        request_type=proto.RequestType.TXOUTPUT,
                        details=proto.TxRequestDetailsType(
                            request_index=0, tx_hash=TXHASH_c6091a
                        ),
                    ),
                    proto.TxRequest(
                        request_type=proto.RequestType.TXOUTPUT,
                        details=proto.TxRequestDetailsType(
                            request_index=1, tx_hash=TXHASH_c6091a
                        ),
                    ),
                    proto.TxRequest(
                        request_type=proto.RequestType.TXOUTPUT,
                        details=proto.TxRequestDetailsType(request_index=0),
                    ),
                    proto.ButtonRequest(code=proto.ButtonRequestType.ConfirmOutput),
                    proto.ButtonRequest(code=proto.ButtonRequestType.SignTx),
                    proto.TxRequest(
                        request_type=proto.RequestType.TXINPUT,
                        details=proto.TxRequestDetailsType(request_index=0),
                    ),
                    proto.TxRequest(
                        request_type=proto.RequestType.TXOUTPUT,
                        details=proto.TxRequestDetailsType(request_index=0),
                    ),
                    proto.TxRequest(
                        request_type=proto.RequestType.TXOUTPUT,
                        details=proto.TxRequestDetailsType(request_index=0),
                    ),
                    proto.TxRequest(request_type=proto.RequestType.TXFINISHED),
                ]
            )

            # Now we have first signature
            signatures1, _ = btc.sign_tx(
                client, "Bitcoin", [inp1], [out1], prev_txes=TX_API
            )

        assert (
            signatures1[0].hex()
            == "3044022052f4a3dc5ca3e86ed66abb1e2b4d9b9ace7d96f5615944beea19e58280847c2902201bd3ff32a38366a4eed0373e27da26ebc0d2a4c2bbeffd83e8a60e313d95b9e3"
        )

        # ---------------------------------------
        # Let's do second signature using 3rd key

        multisig = proto.MultisigRedeemScriptType(
            nodes=nodes,
            address_n=[0, 0],
            signatures=[
                signatures1[0],
                b"",
                b"",
            ],  # Fill signature from previous signing process
            m=2,
        )

        # Let's do a second signature with key 3
        inp3 = proto.TxInputType(
            address_n=parse_path("48'/0'/3'/0/0"),
            prev_hash=TXHASH_c6091a,
            prev_index=1,
            script_type=proto.InputScriptType.SPENDMULTISIG,
            multisig=multisig,
        )

        with client:
            client.set_expected_responses(
                [
                    proto.TxRequest(
                        request_type=proto.RequestType.TXINPUT,
                        details=proto.TxRequestDetailsType(request_index=0),
                    ),
                    proto.TxRequest(
                        request_type=proto.RequestType.TXMETA,
                        details=proto.TxRequestDetailsType(tx_hash=TXHASH_c6091a),
                    ),
                    proto.TxRequest(
                        request_type=proto.RequestType.TXINPUT,
                        details=proto.TxRequestDetailsType(
                            request_index=0, tx_hash=TXHASH_c6091a
                        ),
                    ),
                    proto.TxRequest(
                        request_type=proto.RequestType.TXOUTPUT,
                        details=proto.TxRequestDetailsType(
                            request_index=0, tx_hash=TXHASH_c6091a
                        ),
                    ),
                    proto.TxRequest(
                        request_type=proto.RequestType.TXOUTPUT,
                        details=proto.TxRequestDetailsType(
                            request_index=1, tx_hash=TXHASH_c6091a
                        ),
                    ),
                    proto.TxRequest(
                        request_type=proto.RequestType.TXOUTPUT,
                        details=proto.TxRequestDetailsType(request_index=0),
                    ),
                    proto.ButtonRequest(code=proto.ButtonRequestType.ConfirmOutput),
                    proto.ButtonRequest(code=proto.ButtonRequestType.SignTx),
                    proto.TxRequest(
                        request_type=proto.RequestType.TXINPUT,
                        details=proto.TxRequestDetailsType(request_index=0),
                    ),
                    proto.TxRequest(
                        request_type=proto.RequestType.TXOUTPUT,
                        details=proto.TxRequestDetailsType(request_index=0),
                    ),
                    proto.TxRequest(
                        request_type=proto.RequestType.TXOUTPUT,
                        details=proto.TxRequestDetailsType(request_index=0),
                    ),
                    proto.TxRequest(request_type=proto.RequestType.TXFINISHED),
                ]
            )
            signatures2, serialized_tx = btc.sign_tx(
                client, "Bitcoin", [inp3], [out1], prev_txes=TX_API
            )

        assert (
            signatures2[0].hex()
            == "304402203828fd48540811be6a1b12967e7012587c46e6f05c78d42471e7b25c06bc7afc0220749274bc1aa698335b00400c5ba946a70b6b46c711324fbc4989279737a57f49"
        )

        assert (
            serialized_tx.hex()
            == "010000000152ba4dfcde9c4bed88f55479cdea03e711ae586e9a89352a98230c4cdf1a09c601000000fc00473044022052f4a3dc5ca3e86ed66abb1e2b4d9b9ace7d96f5615944beea19e58280847c2902201bd3ff32a38366a4eed0373e27da26ebc0d2a4c2bbeffd83e8a60e313d95b9e30147304402203828fd48540811be6a1b12967e7012587c46e6f05c78d42471e7b25c06bc7afc0220749274bc1aa698335b00400c5ba946a70b6b46c711324fbc4989279737a57f49014c6952210203ed6187880ae932660086e55d4561a57952dd200aa3ed2aa66b73e5723a0ce7210360e7f32fd3c8dee27a166f6614c598929699ee66acdcbda5fb24571bf2ae1ca021037c4c7e5d3293ab0f97771dcfdf83caadab341f427f54713da8b2c590a834f03b53aeffffffff01a0860100000000001976a91412e8391ad256dcdc023365978418d658dfecba1c88ac00000000"
        )

    @pytest.mark.multisig
    @pytest.mark.setup_client(mnemonic=MNEMONIC12)
    def test_15_of_15(self, client):
        """
        pubs = []
        for x in range(15):
            pubs.append(self.client.get_public_node([x]).node.public_key.hex()))
        """

        # xpub:
        # print(bip32.serialize(self.client.get_public_node([]).node))
        # xpub661MyMwAqRbcF1zGijBb2K6x9YiJPh58xpcCeLvTxMX6spkY3PcpJ4ABcCyWfskq5DDxM3e6Ez5ePCqG5bnPUXR4wL8TZWyoDaUdiWW7bKy
        node = bip32.deserialize(
            "xpub661MyMwAqRbcF1zGijBb2K6x9YiJPh58xpcCeLvTxMX6spkY3PcpJ4ABcCyWfskq5DDxM3e6Ez5ePCqG5bnPUXR4wL8TZWyoDaUdiWW7bKy"
        )

        pubs = []
        for x in range(15):
            pubs.append(proto.HDNodePathType(node=node, address_n=[x]))

        # redeeemscript
        # 5f21023230848585885f63803a0a8aecdd6538792d5c539215c91698e315bf0253b43d210338d78612e990f2eea0c426b5e48a8db70b9d7ed66282b3b26511e0b1c75515a621038caebd6f753bbbd2bb1f3346a43cd32140648583673a31d62f2dfb56ad0ab9e32103477b9f0f34ae85434ce795f0c5e1e90c9420e5b5fad084d7cce9a487b94a79022103fe91eca10602d7dad4c9dab2b2a0858f71e25a219a6940749ce7a48118480dae210234716c01c2dd03fa7ee302705e2b8fbd1311895d94b1dca15e62eedea9b0968f210341fb2ead334952cf60f4481ba435c4693d0be649be01d2cfe9b02018e483e7bd2102dad8b2bce360a705c16e74a50a36459b4f8f4b78f9cd67def29d54ef6f7c7cf9210222dbe3f5f197a34a1d50e2cbe2a1085cac2d605c9e176f9a240e0fd0c669330d2103fb41afab56c9cdb013fda63d777d4938ddc3cb2ad939712da688e3ed333f95982102435f177646bdc717cb3211bf46656ca7e8d642726144778c9ce816b8b8c36ccf2102158d8e20095364031d923c7e9f7f08a14b1be1ddee21fe1a5431168e31345e5521026259794892428ca0818c8fb61d2d459ddfe20e57f50803c7295e6f4e2f5586652102815f910a8689151db627e6e262e0a2075ad5ec2993a6bc1b876a9d420923d681210318f54647f645ff01bd49fedc0219343a6a22d3ea3180a3c3d3097e4b888a8db45fae

        # multisig address
        # 3QaKF8zobqcqY8aS6nxCD5ZYdiRfL3RCmU

        signatures = [b""] * 15

        out1 = proto.TxOutputType(
            address="17kTB7qSk3MupQxWdiv5ZU3zcrZc2Azes1",
            amount=10000,
            script_type=proto.OutputScriptType.PAYTOADDRESS,
        )

        for x in range(15):
            multisig = proto.MultisigRedeemScriptType(
                pubkeys=pubs, signatures=signatures, m=15
            )

            inp1 = proto.TxInputType(
                address_n=[x],
                prev_hash=bytes.fromhex(
                    "6189e3febb5a21cee8b725aa1ef04ffce7e609448446d3a8d6f483c634ef5315"
                ),
                prev_index=1,
                script_type=proto.InputScriptType.SPENDMULTISIG,
                multisig=multisig,
            )

            with client:
                sig, serialized_tx = btc.sign_tx(
                    client, "Bitcoin", [inp1], [out1], prev_txes=TX_API
                )
                signatures[x] = sig[0]

        # Accepted as tx id dd320786d1f58c095be0509dc56b277b6de8f2fb5517f519c6e6708414e3300b
        assert (
            serialized_tx.hex()
            == "01000000011553ef34c683f4d6a8d346844409e6e7fc4ff01eaa25b7e8ce215abbfee3896101000000fd43060048304502210098e23085ad7282de988bf98afa1e9add9c9830009132f8902a9fa4624d5dc98b0220733216e70ab67791aa64be5c83d2050cb4ed9ff7eda2a1acc35da024d2ab2a670147304402201f8c11fb6e90fd616e484986e9451929797eba039882a9abcc203210948060b9022044da031530de7d9747d3c5a8e7cec04b04b7af495c9120b854ce7362af7fa05a01483045022100ea67c70186acef019bdf1551881bf38e6f88186501b64d3a756a2ce18e4ba18002201c35110325653e21e448b60053a4b5dda46b61096faf701a1faca61fcde91f00014730440220315598992f156d2f9d7b4275395fa067aa61ea95829fa17730885c86df4de70d02203eda9ade1656e2198c668603b17e197acb0969ed183ab0841303ea261205618901473044022060fdd6621edde9b8cf6776bc4eef26ace9b57514d725b7214ba11d333520a30e022044c30744f94484aec0f896233c5613a3256878ec0379f566226906b6d1b6061401483045022100b1d907e3574f60f7834c7e9f2e367998ce0461dad7d742d84ef8917d713f41f902203b3ac54f7bb2f7fb8685f582d2a94f7213a37cb508acffe29090cc06ae01588b01483045022100e3bf90ff3ad6395e42f46002f253f94ca0e8ffaa0620f2ceb4fa21493abdca4d02201d4c28b10b740bb2dc4b3695b4205c18f8c0dad2bb69540eb8a36576463cd5280147304402202cfaf9fab7dc1c9f0c3c23bd46bd6d5cea0664d914139fc9add80766ce998808022012db2802c07853e4cbe147afdf0b47e60bdcbcd31f9df19e04c177ed9aa66c6d0147304402207cbc2d83f351eee5ee91df26bb0c7e1cb07fe328cbbcdb0bb9656d37922c497302201b3435d4c71ffd1b34d45892f2a487bd79c8c7f57cc04373287642bb9610cb840147304402202dc3eab30ccb06553703e794212f43ee9a659f5e787a8374e9ea0bf6de0def7402201a70e970c21a807783313ed102bf4f0a3406ac7c84f94bc8194c5e209464d7230147304402206b04530c190c46a879d7771a6ad53acd33547e0d7fd320d5ad0b5b1fdeb5d4c202207b812be81c3419daadc942cca0c55aa32c7759fa7566c6dc35f030ca87a1c5be01483045022100ce523dddd6eef73d5ae7c44c870466e1ac5a7a77d43475e8def024af68977a1e022028be0276435bfa2ea887d6cf89fa829f96c1c7a55edc57bb3fd667d523fd3bf601473044022019410b20ebcd8eb3ee7ec1eff6bf0f9cbfaea82116811c61f3cf24af7e4434b1022009e5823f3349f695be09ae40754185300d8442a22715ddb5ffa17c4213140e7201483045022100964ef26a9074c3cdafffcfbe4bd445933f8c842ba11fd887922adcf7fabe0c82022023055d94c75ab223c767fbaa825c917e9beecbc7d5758cccf20d886c63d4b72a0147304402207aa3a98197697d258a8baae681f0b4c0ee682982f4205534e6c95a37dabaddd60220517a7ed5c03da2f242e17ccfdae0d81d6f454d7f9ea931fc62df6c0eab922186014d01025f21023230848585885f63803a0a8aecdd6538792d5c539215c91698e315bf0253b43d210338d78612e990f2eea0c426b5e48a8db70b9d7ed66282b3b26511e0b1c75515a621038caebd6f753bbbd2bb1f3346a43cd32140648583673a31d62f2dfb56ad0ab9e32103477b9f0f34ae85434ce795f0c5e1e90c9420e5b5fad084d7cce9a487b94a79022103fe91eca10602d7dad4c9dab2b2a0858f71e25a219a6940749ce7a48118480dae210234716c01c2dd03fa7ee302705e2b8fbd1311895d94b1dca15e62eedea9b0968f210341fb2ead334952cf60f4481ba435c4693d0be649be01d2cfe9b02018e483e7bd2102dad8b2bce360a705c16e74a50a36459b4f8f4b78f9cd67def29d54ef6f7c7cf9210222dbe3f5f197a34a1d50e2cbe2a1085cac2d605c9e176f9a240e0fd0c669330d2103fb41afab56c9cdb013fda63d777d4938ddc3cb2ad939712da688e3ed333f95982102435f177646bdc717cb3211bf46656ca7e8d642726144778c9ce816b8b8c36ccf2102158d8e20095364031d923c7e9f7f08a14b1be1ddee21fe1a5431168e31345e5521026259794892428ca0818c8fb61d2d459ddfe20e57f50803c7295e6f4e2f5586652102815f910a8689151db627e6e262e0a2075ad5ec2993a6bc1b876a9d420923d681210318f54647f645ff01bd49fedc0219343a6a22d3ea3180a3c3d3097e4b888a8db45faeffffffff0110270000000000001976a9144a087d89f8ad16ca029c675b037c02fd1c5f9aec88ac00000000"
        )

    @pytest.mark.multisig
    @pytest.mark.setup_client(mnemonic=MNEMONIC12)
    def test_missing_pubkey(self, client):
        node = bip32.deserialize(
            "xpub661MyMwAqRbcF1zGijBb2K6x9YiJPh58xpcCeLvTxMX6spkY3PcpJ4ABcCyWfskq5DDxM3e6Ez5ePCqG5bnPUXR4wL8TZWyoDaUdiWW7bKy"
        )

        multisig = proto.MultisigRedeemScriptType(
            pubkeys=[
                proto.HDNodePathType(node=node, address_n=[1]),
                proto.HDNodePathType(node=node, address_n=[2]),
                proto.HDNodePathType(node=node, address_n=[3]),
            ],
            signatures=[b"", b"", b""],
            m=2,
        )

        # Let's go to sign with key 10, which is NOT in pubkeys
        inp1 = proto.TxInputType(
            address_n=[10],
            prev_hash=TXHASH_c6091a,
            prev_index=1,
            script_type=proto.InputScriptType.SPENDMULTISIG,
            multisig=multisig,
        )

        out1 = proto.TxOutputType(
            address="12iyMbUb4R2K3gre4dHSrbu5azG5KaqVss",
            amount=100000,
            script_type=proto.OutputScriptType.PAYTOADDRESS,
        )

<<<<<<< HEAD
        with pytest.raises(TrezorFailure, match="Pubkey not found in multisig script"):
            btc.sign_tx(client, "Bitcoin", [inp1], [out1], prev_txes=TX_API)
=======
        with pytest.raises(CallException) as exc:
            btc.sign_tx(client, "Bitcoin", [inp1], [out1], prev_txes=TX_API)

        assert exc.value.args[0] == proto.FailureType.DataError
        assert exc.value.args[1].endswith("Pubkey not found in multisig script")

    def test_attack_change_input(self, client):
        """
        In Phases 1 and 2 the attacker replaces a non-multisig input
        `input_real` with a multisig input `input_fake`, which allows the
        attacker to provide a 1-of-2 multisig change address. When `input_real`
        is provided in the signing phase, an error must occur.
        """
        address_n = parse_path("48'/1'/0'/0/0")
        attacker_multisig_public_key = bytes.fromhex(
            "03653a148b68584acb97947344a7d4fd6a6f8b8485cad12987ff8edac874268088"
        )

        input_real = proto.TxInputType(
            address_n=address_n,
            prev_hash=bytes.fromhex(
                "fbbff7f3c85f8067453d7c062bd5efb8ad839953376ae5eceaf92774102c6e39"
            ),
            prev_index=1,
            script_type=proto.InputScriptType.SPENDP2SHWITNESS,
            amount=1000000,
        )

        multisig_fake = proto.MultisigRedeemScriptType(
            m=1,
            nodes=[
                btc.get_public_node(client, address_n).node,
                proto.HDNodeType(
                    depth=0,
                    fingerprint=0,
                    child_num=0,
                    chain_code=bytes(32),
                    public_key=attacker_multisig_public_key,
                ),
            ],
            address_n=[],
        )

        input_fake = proto.TxInputType(
            address_n=address_n,
            prev_hash=input_real.prev_hash,
            prev_index=input_real.prev_index,
            script_type=input_real.script_type,
            multisig=multisig_fake,
            amount=input_real.amount,
        )

        output_payee = proto.TxOutputType(
            address="n2eMqTT929pb1RDNuqEnxdaLau1rxy3efi",
            amount=1000,
            script_type=proto.OutputScriptType.PAYTOADDRESS,
        )

        output_change = proto.TxOutputType(
            address_n=address_n,
            amount=input_real.amount - output_payee.amount - 1000,
            script_type=proto.OutputScriptType.PAYTOP2SHWITNESS,
            multisig=multisig_fake,
        )

        attack_count = 2

        def attack_processor(msg):
            nonlocal attack_count
            # replace the first input_real with input_fake
            if attack_count > 0 and msg.tx.inputs and msg.tx.inputs[0] == input_real:
                msg.tx.inputs[0] = input_fake
                attack_count -= 1
            return msg

        client.set_filter(proto.TxAck, attack_processor)
        with client:
            client.set_expected_responses(
                [
                    proto.TxRequest(
                        request_type=proto.RequestType.TXINPUT,
                        details=proto.TxRequestDetailsType(request_index=0),
                    ),
                    proto.TxRequest(
                        request_type=proto.RequestType.TXOUTPUT,
                        details=proto.TxRequestDetailsType(request_index=0),
                    ),
                    proto.ButtonRequest(code=proto.ButtonRequestType.ConfirmOutput),
                    proto.TxRequest(
                        request_type=proto.RequestType.TXOUTPUT,
                        details=proto.TxRequestDetailsType(request_index=1),
                    ),
                    proto.ButtonRequest(code=proto.ButtonRequestType.SignTx),
                    proto.TxRequest(
                        request_type=proto.RequestType.TXINPUT,
                        details=proto.TxRequestDetailsType(request_index=0),
                    ),
                    proto.TxRequest(
                        # serialized_tx: 01000000000101396e2c107427f9eaece56a37539983adb8efd52b067c3d4567805fc8f3f7bffb01000000232200200b5eada0e3bd4e52b831d6a14553e6f73a4387f1d3a19466af2850dedd74374effffffff
                        request_type=proto.RequestType.TXOUTPUT,
                        details=proto.TxRequestDetailsType(request_index=0),
                    ),
                    proto.TxRequest(
                        # serialized_tx: 02e8030000000000001976a914e7c1345fc8f87c68170b3aa798a956c2fe6a9eff88ac
                        request_type=proto.RequestType.TXOUTPUT,
                        details=proto.TxRequestDetailsType(request_index=1),
                    ),
                    proto.TxRequest(
                        # serialized_tx: 703a0f000000000017a914a1261837f1b40e84346b1504ffe294e402965f2687
                        request_type=proto.RequestType.TXINPUT,
                        details=proto.TxRequestDetailsType(request_index=0),
                    ),
                    proto.Failure(code=proto.FailureType.ProcessError),
                ]
            )

            with pytest.raises(CallException) as exc:
                btc.sign_tx(
                    client, "Testnet", [input_real], [output_payee, output_change]
                )
                # must not produce this tx:
                # 01000000000101396e2c107427f9eaece56a37539983adb8efd52b067c3d4567805fc8f3f7bffb01000000171600147a876a07b366f79000b441335f2907f777a0280bffffffff02e8030000000000001976a914e7c1345fc8f87c68170b3aa798a956c2fe6a9eff88ac703a0f000000000017a914a1261837f1b40e84346b1504ffe294e402965f2687024830450221009ff835e861be4e36ca1f2b6224aee2f253dfb9f456b13e4b1724bb4aaff4c9c802205e10679c2ead85743119f468cba5661f68b7da84dd2d477a7215fef98516f1f9012102af12ddd0d55e4fa2fcd084148eaf5b0b641320d0431d63d1e9a90f3cbd0d540700000000

            assert exc.value.args[0] == proto.FailureType.ProcessError
            if client.features.model == "1":
                assert exc.value.args[1].endswith("Failed to compile input")
            else:
                assert exc.value.args[1].endswith(
                    "Transaction has changed during signing"
                )
>>>>>>> 0b7a8449
<|MERGE_RESOLUTION|>--- conflicted
+++ resolved
@@ -298,15 +298,8 @@
             script_type=proto.OutputScriptType.PAYTOADDRESS,
         )
 
-<<<<<<< HEAD
         with pytest.raises(TrezorFailure, match="Pubkey not found in multisig script"):
             btc.sign_tx(client, "Bitcoin", [inp1], [out1], prev_txes=TX_API)
-=======
-        with pytest.raises(CallException) as exc:
-            btc.sign_tx(client, "Bitcoin", [inp1], [out1], prev_txes=TX_API)
-
-        assert exc.value.args[0] == proto.FailureType.DataError
-        assert exc.value.args[1].endswith("Pubkey not found in multisig script")
 
     def test_attack_change_input(self, client):
         """
@@ -418,18 +411,17 @@
                 ]
             )
 
-            with pytest.raises(CallException) as exc:
+            with pytest.raises(TrezorFailure) as exc:
                 btc.sign_tx(
                     client, "Testnet", [input_real], [output_payee, output_change]
                 )
                 # must not produce this tx:
                 # 01000000000101396e2c107427f9eaece56a37539983adb8efd52b067c3d4567805fc8f3f7bffb01000000171600147a876a07b366f79000b441335f2907f777a0280bffffffff02e8030000000000001976a914e7c1345fc8f87c68170b3aa798a956c2fe6a9eff88ac703a0f000000000017a914a1261837f1b40e84346b1504ffe294e402965f2687024830450221009ff835e861be4e36ca1f2b6224aee2f253dfb9f456b13e4b1724bb4aaff4c9c802205e10679c2ead85743119f468cba5661f68b7da84dd2d477a7215fef98516f1f9012102af12ddd0d55e4fa2fcd084148eaf5b0b641320d0431d63d1e9a90f3cbd0d540700000000
 
-            assert exc.value.args[0] == proto.FailureType.ProcessError
+            assert exc.value.code == proto.FailureType.ProcessError
             if client.features.model == "1":
-                assert exc.value.args[1].endswith("Failed to compile input")
+                assert exc.value.message.endswith("Failed to compile input")
             else:
-                assert exc.value.args[1].endswith(
+                assert exc.value.message.endswith(
                     "Transaction has changed during signing"
-                )
->>>>>>> 0b7a8449
+                )